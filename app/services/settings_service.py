--- conflicted
+++ resolved
@@ -336,9 +336,6 @@
         'entry_term',
         'major',
         'gender'
-<<<<<<< HEAD
-    ] 
-=======
     ]
 
 def sync_field_types_and_options(school_id: str, detected_field_info: Dict[str, Dict[str, Any]]) -> Dict[str, Dict[str, bool]]:
@@ -429,5 +426,4 @@
         
     except Exception as e:
         log_debug(f"ERROR syncing field types and options: {str(e)}", service="settings")
-        return {} 
->>>>>>> 084fc5b3
+        return {}